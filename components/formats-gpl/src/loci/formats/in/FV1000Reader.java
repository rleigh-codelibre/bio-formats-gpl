/*
 * #%L
 * OME Bio-Formats package for reading and converting biological file formats.
 * %%
 * Copyright (C) 2005 - 2014 Open Microscopy Environment:
 *   - Board of Regents of the University of Wisconsin-Madison
 *   - Glencoe Software, Inc.
 *   - University of Dundee
 * %%
 * This program is free software: you can redistribute it and/or modify
 * it under the terms of the GNU General Public License as
 * published by the Free Software Foundation, either version 2 of the 
 * License, or (at your option) any later version.
 * 
 * This program is distributed in the hope that it will be useful,
 * but WITHOUT ANY WARRANTY; without even the implied warranty of
 * MERCHANTABILITY or FITNESS FOR A PARTICULAR PURPOSE.  See the
 * GNU General Public License for more details.
 * 
 * You should have received a copy of the GNU General Public 
 * License along with this program.  If not, see
 * <http://www.gnu.org/licenses/gpl-2.0.html>.
 * #L%
 */

package loci.formats.in;

import java.io.BufferedReader;
import java.io.File;
import java.io.IOException;
import java.io.StringReader;
import java.util.ArrayList;
import java.util.Arrays;
import java.util.HashMap;
import java.util.Hashtable;
import java.util.Vector;

import loci.common.ByteArrayHandle;
import loci.common.DataTools;
import loci.common.DateTools;
import loci.common.IniList;
import loci.common.IniParser;
import loci.common.IniTable;
import loci.common.Location;
import loci.common.RandomAccessInputStream;
import loci.common.services.DependencyException;
import loci.common.services.ServiceFactory;
import loci.formats.CoreMetadata;
import loci.formats.FormatException;
import loci.formats.FormatReader;
import loci.formats.FormatTools;
import loci.formats.MetadataTools;
import loci.formats.meta.MetadataStore;
import loci.formats.services.POIService;
import loci.formats.tiff.IFD;
import loci.formats.tiff.IFDList;
import loci.formats.tiff.TiffParser;
import ome.xml.model.primitives.NonNegativeInteger;
import ome.xml.model.primitives.PositiveFloat;
import ome.xml.model.primitives.PositiveInteger;
import ome.xml.model.primitives.Timestamp;
import ome.units.quantity.ElectricPotential;
import ome.units.quantity.Length;
import ome.units.quantity.Time;
import ome.units.UNITS;

/**
 * FV1000Reader is the file format reader for Fluoview FV 1000 OIB and
 * Fluoview FV 1000 OIF files.
 *
 * @author Melissa Linkert melissa at glencoesoftware.com
 */
public class FV1000Reader extends FormatReader {

  // -- Constants --

  public static final String FV1000_MAGIC_STRING_1 = "FileInformation";
  public static final String FV1000_MAGIC_STRING_2 = "Acquisition Parameters";

  public static final String[] OIB_SUFFIX = {"oib"};
  public static final String[] OIF_SUFFIX = {"oif"};
  public static final String[] FV1000_SUFFIXES = {"oib", "oif"};

  public static final String DATE_FORMAT = "yyyy-MM-dd HH:mm:ss";

  private static final int NUM_DIMENSIONS = 9;

  /** ROI types. */
  private static final int POINT = 2;
  private static final int LINE = 3;
  private static final int POLYLINE = 4;
  private static final int RECTANGLE = 5;
  private static final int CIRCLE = 6;
  private static final int ELLIPSE = 7;
  private static final int POLYGON = 8;
  private static final int FREE_SHAPE = 9;
  private static final int FREE_LINE = 10;
  private static final int GRID = 11;
  private static final int ARROW = 12;
  private static final int COLOR_BAR = 13;
  private static final int SCALE = 15;

  private static final String ROTATION = "rotate(%d %f %f)";

  // -- Fields --

  private IniParser parser = new IniParser();

  /** Names of every TIFF file to open. */
  private Vector<String> tiffs;

  /** Name of thumbnail file. */
  private String thumbId;

  /** Helper reader for thumbnail. */
  private BMPReader thumbReader;

  /** Used file list. */
  private Vector<String> usedFiles;

  /** Flag indicating this is an OIB dataset. */
  private boolean isOIB;

  /** File mappings for OIB file. */
  private Hashtable<String, String> oibMapping;

  private String[] code, size;
  private Double[] pixelSize;
  private int imageDepth;
  private Vector<String> previewNames;

  private String pixelSizeX, pixelSizeY;
  private int validBits;
  private Vector<String> illuminations;
  private Vector<Double> wavelengths;
  private String pinholeSize;
  private String magnification, lensNA, objectiveName, workingDistance;
  private String creationDate;

  private Vector<ChannelData> channels;
  private Vector<String> lutNames = new Vector<String>();
  private Hashtable<Integer, String> filenames =
    new Hashtable<Integer, String>();
  private Hashtable<Integer, String> roiFilenames =
    new Hashtable<Integer, String>();
  private Vector<PlaneData> planes;

  private transient POIService poi;

  private short[][][] lut;
  private int lastChannel = 0;
  private double pixelSizeZ = 1, pixelSizeT = 1;

  private String ptyStart = null, ptyEnd = null, ptyPattern = null, line = null;

  private ArrayList<IFDList> ifds = new ArrayList<IFDList>();

  // -- Constructor --

  /** Constructs a new FV1000 reader. */
  public FV1000Reader() {
    super("Olympus FV1000", new String[] {"oib", "oif", "pty", "lut"});
    domains = new String[] {FormatTools.LM_DOMAIN};
    hasCompanionFiles = true;
    datasetDescription = "Single .oib file or one .oif file and a " +
      "similarly-named directory containing .tif/.tiff files";
  }

  // -- IFormatReader API methods --

  /* @see loci.formats.IFormatReader#getOptimalTileWidth() */
  @Override
  public int getOptimalTileWidth() {
    FormatTools.assertId(currentId, true, 1);
    RandomAccessInputStream plane = getPlane(getSeries(), 0);
    if (plane == null) return super.getOptimalTileWidth();
    try {
      TiffParser tp = new TiffParser(plane);
      IFD ifd = tp.getFirstIFD();
      plane.close();
      return (int) ifd.getTileWidth();
    }
    catch (FormatException e) {
      LOGGER.debug("Could not retrieve tile width", e);
    }
    catch (IOException e) {
      LOGGER.debug("Could not retrieve tile width", e);
    }
    return super.getOptimalTileWidth();
  }

  /* @see loci.formats.IFormatReader#getOptimalTileHeight() */
  @Override
  public int getOptimalTileHeight() {
    FormatTools.assertId(currentId, true, 1);
    RandomAccessInputStream plane = getPlane(getSeries(), 0);
    if (plane == null) return super.getOptimalTileHeight();
    try {
      TiffParser tp = new TiffParser(plane);
      IFD ifd = tp.getFirstIFD();
      plane.close();
      return (int) ifd.getTileLength();
    }
    catch (FormatException e) {
      LOGGER.debug("Could not retrieve tile height", e);
    }
    catch (IOException e) {
      LOGGER.debug("Could not retrieve tile height", e);
    }
    return super.getOptimalTileHeight();
  }

  /* @see loci.formats.IFormatReader#isSingleFile(String) */
  @Override
  public boolean isSingleFile(String id) throws FormatException, IOException {
    return checkSuffix(id, OIB_SUFFIX);
  }

  /* @see loci.formats.IFormatReader#isThisType(String, boolean) */
  @Override
  public boolean isThisType(String name, boolean open) {
    if (checkSuffix(name, FV1000_SUFFIXES)) return true;

    if (!open) return false; // not allowed to touch the file system

    try {
      Location oif = new Location(findOIFFile(name));
      return oif.exists() && !oif.isDirectory() &&
        checkSuffix(oif.getAbsolutePath(), "oif") && !checkSuffix(name, "bmp");
    }
    catch (IndexOutOfBoundsException e) { }
    catch (NullPointerException e) { }
    catch (FormatException e) { }
    return false;
  }

  /* @see loci.formats.IFormatReader#isThisType(RandomAccessInputStream) */
  @Override
  public boolean isThisType(RandomAccessInputStream stream) throws IOException {
    final int blockLen = 1024;
    if (!FormatTools.validStream(stream, blockLen, false)) return false;
    String s = DataTools.stripString(stream.readString(blockLen));
    return s.indexOf(FV1000_MAGIC_STRING_1) >= 0 ||
      s.indexOf(FV1000_MAGIC_STRING_2) >= 0;
  }

  /* @see loci.formats.IFormatReader#fileGroupOption(String) */
  @Override
  public int fileGroupOption(String id) throws FormatException, IOException {
    if (checkSuffix(id, OIB_SUFFIX)) {
      return FormatTools.CANNOT_GROUP;
    }
    return FormatTools.MUST_GROUP;
  }

  /* @see loci.formats.IFormatReader#get16BitLookupTable() */
  @Override
  public short[][] get16BitLookupTable() {
    FormatTools.assertId(currentId, true, 1);
    return lut == null || !isIndexed() ? null : lut[lastChannel];
  }

  /**
   * @see loci.formats.IFormatReader#openBytes(int, byte[], int, int, int, int)
   */
  @Override
  public byte[] openBytes(int no, byte[] buf, int x, int y, int w, int h)
    throws FormatException, IOException
  {
    FormatTools.checkPlaneParameters(this, no, buf.length, x, y, w, h);

    int nFiles = getSeries() == 0 ? tiffs.size() : previewNames.size();
    int image = no % (getImageCount() / nFiles);
    int file = no / (getImageCount() / nFiles);

    int[] coords = getZCTCoords(image);
    lastChannel = coords[1];

    RandomAccessInputStream plane = getPlane(getSeries(), no);

    if (plane == null) return buf;
    TiffParser tp = new TiffParser(plane);
    int index = getSeries() == 0 ? file : tiffs.size() + file;
    IFDList ifdList = ifds.get(index);
    if (image >= ifdList.size()) return buf;

    IFD ifd = ifdList.get(image);
    if (getSizeY() != ifd.getImageLength()) {
      tp.getSamples(ifd, buf, x,
        getIndex(coords[0], 0, coords[2]), w, 1);
    }
    else tp.getSamples(ifd, buf, x, y, w, h);

    plane.close();
    plane = null;
    tp = null;
    return buf;
  }

  /* @see loci.formats.IFormatReader#getSeriesUsedFiles(boolean) */
  @Override
  public String[] getSeriesUsedFiles(boolean noPixels) {
    FormatTools.assertId(currentId, true, 1);
    if (isOIB) {
      return noPixels ? null : new String[] {currentId};
    }

    Vector<String> files = new Vector<String>();
    if (usedFiles != null) {
      for (String file : usedFiles) {
        String f = file.toLowerCase();
        if (!f.endsWith(".tif") && !f.endsWith(".tiff") && !f.endsWith(".bmp"))
        {
          if (!files.contains(file)) {
            files.add(file);
          }
        }
      }
    }
    if (!noPixels) {
      if (getSeries() == 0 && tiffs != null) {
        files.addAll(tiffs);
      }
      else if (getSeries() == 1 && previewNames != null) {
        files.addAll(previewNames);
      }
    }

    return files.toArray(new String[0]);
  }

  /* @see loci.formats.IFormatReader#close(boolean) */
  @Override
  public void close(boolean fileOnly) throws IOException {
    super.close(fileOnly);
    if (thumbReader != null) thumbReader.close(fileOnly);

    if (!fileOnly) {
      tiffs = usedFiles = null;
      filenames.clear();
      roiFilenames.clear();
      thumbReader = null;
      thumbId = null;
      isOIB = false;
      previewNames = null;
      if (poi != null) poi.close();
      poi = null;
      lastChannel = 0;
      wavelengths = null;
      illuminations = null;
      oibMapping = null;
      code = size = null;
      pixelSize = null;
      imageDepth = 0;
      pixelSizeX = pixelSizeY = null;
      validBits = 0;
      pinholeSize = null;
      magnification = lensNA = objectiveName = workingDistance = null;
      creationDate = null;
      lut = null;
      channels = null;
      planes = null;
      if (lutNames != null) {
        lutNames.clear();
      }
      ifds.clear();
    }
  }

  // -- Internal FormatReader API methods --

  /* @see loci.formats.FormatReader#initFile(String) */
  @Override
  protected void initFile(String id) throws FormatException, IOException {
    super.initFile(id);

    parser.setCommentDelimiter(null);

    isOIB = checkSuffix(id, OIB_SUFFIX);

    if (isOIB) {
      initPOIService();
    }

    // mappedOIF is used to distinguish between datasets that are being read
    // directly (e.g. using ImageJ or showinf), and datasets that are being
    // imported through omebf. In the latter case, the necessary directory
    // structure is not preserved (only relative file names are stored in
    // OMEIS), so we will need to use slightly different logic to build the
    // list of associated files.
    boolean mappedOIF = !isOIB && !new File(id).getAbsoluteFile().exists();

    wavelengths = new Vector<Double>();
    illuminations = new Vector<String>();
    channels = new Vector<ChannelData>();
    planes = new Vector<PlaneData>();

    String oifName = null;

    if (isOIB) {
      oifName = mapOIBFiles();
    }
    else {
      // make sure we have the OIF file, not a TIFF
      if (!checkSuffix(id, OIF_SUFFIX)) {
        currentId = findOIFFile(id);
        initFile(currentId);
      }
      oifName = currentId;
    }

    String oifPath = new Location(oifName).getAbsoluteFile().getAbsolutePath();
    if (mappedOIF) {
      oifPath = oifName.substring(0, oifName.lastIndexOf(File.separator) + 1);
    }
    String path = isOIB ? "" :
      oifPath.substring(0, oifPath.lastIndexOf(File.separator) + 1);

    try {
      RandomAccessInputStream s = getFile(oifName);
      s.close();
    }
    catch (IOException e) {
      oifName = oifName.replaceAll(".oif", ".OIF");
    }

    // parse key/value pairs from the OIF file

    code = new String[NUM_DIMENSIONS];
    size = new String[NUM_DIMENSIONS];
    pixelSize = new Double[NUM_DIMENSIONS];

    previewNames = new Vector<String>();
    boolean laserEnabled = true;

    IniList f = getIniFile(oifName);

    IniTable saveInfo = f.getTable("ProfileSaveInfo");
    String[] saveKeys = saveInfo.keySet().toArray(new String[saveInfo.size()]);
    for (String key : saveKeys) {
      String value = saveInfo.get(key).toString();
      value = sanitizeValue(value).trim();

      if (key.startsWith("IniFileName") && key.indexOf("Thumb") == -1 &&
        !isPreviewName(value))
      {
        filenames.put(new Integer(key.substring(11)), value);
      }
      else if (key.startsWith("RoiFileName") && key.indexOf("Thumb") == -1 &&
        !isPreviewName(value))
      {
        try {
          roiFilenames.put(new Integer(key.substring(11)), value);
        }
        catch (NumberFormatException e) { }
      }
      else if (key.equals("PtyFileNameS")) ptyStart = value;
      else if (key.equals("PtyFileNameE")) ptyEnd = value;
      else if (key.equals("PtyFileNameT2")) ptyPattern = value;
      else if (key.indexOf("Thumb") != -1) {
        if (thumbId == null) thumbId = value.trim();
      }
      else if (key.startsWith("LutFileName")) {
        lutNames.add(path + value);
      }
      else if (isPreviewName(value)) {
        try {
          RandomAccessInputStream s = getFile(path + value.trim());
          if (s != null) {
            s.close();
            previewNames.add(path + value.trim());
          }
        }
        catch (FormatException e) {
          LOGGER.debug("Preview file not found", e);
        }
        catch (IOException e) {
          LOGGER.debug("Preview file not found", e);
        }
      }
    }

    if (filenames.size() == 0) addPtyFiles();

    for (int i=0; i<NUM_DIMENSIONS; i++) {
      IniTable commonParams = f.getTable("Axis " + i + " Parameters Common");
      code[i] = commonParams.get("AxisCode");
      size[i] = commonParams.get("MaxSize");

      double end = Double.parseDouble(commonParams.get("EndPosition"));
      double start = Double.parseDouble(commonParams.get("StartPosition"));
      pixelSize[i] = end - start;
    }

    IniTable referenceParams = f.getTable("Reference Image Parameter");
    imageDepth = Integer.parseInt(referenceParams.get("ImageDepth"));
    pixelSizeX = referenceParams.get("WidthConvertValue");
    pixelSizeY = referenceParams.get("HeightConvertValue");
    String ripValidBitCounts = referenceParams.get("ValidBitCounts");
    if (ripValidBitCounts != null) {
      validBits = Integer.parseInt(ripValidBitCounts);
    }

    int index = 0;

    IniTable laser = f.getTable("Laser " + index + " Parameters");
    while (laser != null) {
      laserEnabled = laser.get("Laser Enable").equals("1");
      if (laserEnabled) {
        wavelengths.add(new Double(laser.get("LaserWavelength")));
      }

      creationDate = laser.get("ImageCaputreDate");
      if (creationDate == null) {
        creationDate = laser.get("ImageCaptureDate");
      }

      index++;
      laser = f.getTable("Laser " + index + " Parameters");
    }

    if (getMetadataOptions().getMetadataLevel() != MetadataLevel.MINIMUM) {
      index = 1;
      IniTable guiChannel = f.getTable("GUI Channel " + index + " Parameters");
      while (guiChannel != null) {
        ChannelData channel = new ChannelData();
        String gain = guiChannel.get("AnalogPMTGain");
        if (gain != null) channel.gain = new Double(gain);
        String voltage = guiChannel.get("AnalogPMTVoltage");
        if (voltage != null) channel.voltage = new Double(voltage);
        channel.barrierFilter = guiChannel.get("BF Name");
        channel.active = Integer.parseInt(guiChannel.get("CH Activate")) != 0;
        channel.name = guiChannel.get("CH Name");
        channel.dyeName = guiChannel.get("DyeName");
        channel.emissionFilter = guiChannel.get("EmissionDM Name");
        String emWave = guiChannel.get("EmissionWavelength");
        if (emWave != null) channel.emWave = new Double(emWave);
        channel.excitationFilter = guiChannel.get("ExcitationDM Name");
        String exWave = guiChannel.get("ExcitationWavelength");
        if (emWave != null) channel.exWave = new Double(exWave);
        channels.add(channel);
        index++;
        guiChannel = f.getTable("GUI Channel " + index + " Parameters");
      }

      index = 1;
      IniTable channel = f.getTable("Channel " + index + " Parameters");
      while (channel != null) {
        String illumination = channel.get("LightType");
        if (illumination != null) illumination = illumination.toLowerCase();
        if (illumination == null) {
          // Ignored
        }
        else if (illumination.indexOf("fluorescence") != -1) {
          illumination = "Epifluorescence";
        }
        else if (illumination.indexOf("transmitted") != -1) {
          illumination = "Transmitted";
        }
        else illumination = null;
        illuminations.add(illumination);
        index++;
        channel = f.getTable("Channel " + index + " Parameters");
      }

      HashMap<String, String> iniMap = f.flattenIntoHashMap();
      metadata.putAll(iniMap);
    }

    LOGGER.info("Initializing helper readers");

    // populate core metadata for preview series

    if (previewNames.size() > 0) {
      Vector<String> v = new Vector<String>();
      for (int i=0; i<previewNames.size(); i++) {
        String ss = previewNames.get(i);
        ss = replaceExtension(ss, "pty", "tif");
        if (ss.endsWith(".tif")) v.add(ss);
      }
      previewNames = v;
      if (previewNames.size() > 0) {
        core.clear();
        core.add(new CoreMetadata());
        core.add(new CoreMetadata());
        IFDList ifds = null;
        CoreMetadata ms1 = core.get(1);
        for (String previewName : previewNames) {
          RandomAccessInputStream preview = getFile(previewName);
          TiffParser tp = new TiffParser(preview);
          ifds = tp.getIFDs();
          preview.close();
          tp = null;
          ms1.imageCount += ifds.size();
        }
        ms1.sizeX = (int) ifds.get(0).getImageWidth();
        ms1.sizeY = (int) ifds.get(0).getImageLength();
        ms1.sizeZ = 1;
        ms1.sizeT = 1;
        ms1.sizeC = ms1.imageCount;
        ms1.rgb = false;
        int bits = ifds.get(0).getBitsPerSample()[0];
        while ((bits % 8) != 0) bits++;
        bits /= 8;
        ms1.pixelType = FormatTools.pixelTypeFromBytes(bits, false, false);
        ms1.dimensionOrder = "XYCZT";
        ms1.indexed = false;
      }
    }
    CoreMetadata ms0 = core.get(0);
    ms0.imageCount = filenames.size();
    tiffs = new Vector<String>(getImageCount());

    thumbReader = new BMPReader();
    if (thumbId != null) {
      thumbId = replaceExtension(thumbId, "pty", "bmp");
      thumbId = sanitizeFile(thumbId, path);
    }

    LOGGER.info("Reading additional metadata");

    // open each INI file (.pty extension) and build list of TIFF files

    String tiffPath = null;

    ms0.dimensionOrder = "XY";

    Hashtable<String, String> values = new Hashtable<String, String>();
    Vector<String> baseKeys = new Vector<String>();

    for (int i=0, ii=0; ii<getImageCount(); i++, ii++) {
      String file = filenames.get(new Integer(i));
      while (file == null) file = filenames.get(new Integer(++i));
      file = sanitizeFile(file, path);

      if (file.indexOf(File.separator) != -1) {
        tiffPath = file.substring(0, file.lastIndexOf(File.separator));
      }
      else tiffPath = file;

      Location ptyFile = new Location(file);
      if (!isOIB && !ptyFile.exists()) {
        LOGGER.warn("Could not find .pty file ({}); guessing at the " +
          "corresponding TIFF file.", file);
        String tiff = replaceExtension(file, "pty", "tif");
        Location tiffFile = new Location(tiff);
        if (tiffFile.exists()) {
          tiffs.add(ii, tiffFile.getAbsolutePath());
          continue;
        }
        else {
          if (!tiffFile.getParentFile().exists()) {
            String realOIFName = new Location(currentId).getName();
            String basePath = tiffFile.getParentFile().getParent();
            Location newFile = new Location(basePath, realOIFName + ".files");
            String realDirectory = newFile.getName();
            ptyFile = new Location(newFile, ptyFile.getName());
            file = ptyFile.getAbsolutePath();
            tiffPath = newFile.getAbsolutePath();
          }
        }
      }
      else if (!isOIB) {
        file = ptyFile.getAbsolutePath();
      }

      IniList pty = getIniFile(file);

      IniTable fileInfo = pty.getTable("File Info");
      file = sanitizeValue(fileInfo.get("DataName"));
      if (!isPreviewName(file)) {
        while (file.indexOf("GST") != -1) {
          file = removeGST(file);
        }
        if (isOIB) {
          file = tiffPath + File.separator + file;
        }
<<<<<<< HEAD
        else file = new Location(tiffPath, file).getAbsolutePath();
=======
        file = replaceExtension(file, "pty", "tif");
>>>>>>> b78f8fa9
        tiffs.add(ii, file);
      }

      PlaneData plane = new PlaneData();
      for (int dim=0; dim<NUM_DIMENSIONS; dim++) {
        IniTable axis = pty.getTable("Axis " + dim + " Parameters");
        if (axis == null) break;
        boolean addAxis = Integer.parseInt(axis.get("Number")) > 1;
        if (dim == 2) {
          if (addAxis && getDimensionOrder().indexOf("C") == -1) {
            ms0.dimensionOrder += "C";
          }
        }
        else if (dim == 3) {
          if (addAxis && getDimensionOrder().indexOf("Z") == -1) {
            ms0.dimensionOrder += "Z";
          }
          final Double number = Double.valueOf(axis.get("AbsPositionValue"));
          plane.positionZ = new Length(number, UNITS.REFERENCEFRAME);
        }
        else if (dim == 4) {
          if (addAxis && getDimensionOrder().indexOf("T") == -1) {
            ms0.dimensionOrder += "T";
          }
          // divide by 1000, as the position is in milliseconds
          // and DeltaT is in seconds
          plane.deltaT =
            Double.parseDouble(axis.get("AbsPositionValue")) / 1000;
        }
        else if (dim == 7) {
          try {
            String xPos = axis.get("AbsPositionValueX");
            if (xPos != null) {
              final Double number = Double.valueOf(xPos);
              plane.positionX = new Length(number, UNITS.REFERENCEFRAME);
            }
          }
          catch (NumberFormatException e) { }
          try {
            String yPos = axis.get("AbsPositionValueY");
            if (yPos != null) {
              final Double number = Double.valueOf(yPos);
              plane.positionY = new Length(number, UNITS.REFERENCEFRAME);
            }
          }
          catch (NumberFormatException e) { }
        }
      }
      ms0.bitsPerPixel = validBits;
      planes.add(plane);

      IniTable acquisition = pty.getTable("Acquisition Parameters Common");
      if (acquisition != null) {
        magnification = acquisition.get("Magnification");
        lensNA = acquisition.get("ObjectiveLens NAValue");
        objectiveName = acquisition.get("ObjectiveLens Name");
        workingDistance = acquisition.get("ObjectiveLens WDValue");
        pinholeSize = acquisition.get("PinholeDiameter");
        String validBitCounts = acquisition.get("ValidBitCounts");
        if (validBitCounts != null) {
          ms0.bitsPerPixel = Integer.parseInt(validBitCounts);
        }
      }

      if (getMetadataOptions().getMetadataLevel() != MetadataLevel.MINIMUM) {
        for (IniTable table : pty) {
          String[] keys = table.keySet().toArray(new String[table.size()]);
          for (String key : keys) {
            values.put("Image " + ii + " : " + key, table.get(key));
            if (!baseKeys.contains(key)) baseKeys.add(key);
          }
        }
      }
    }

    for (String key : baseKeys) {
      if (key.equals("DataName") || key.indexOf("FileName") >= 0) break;
      boolean equal = true;
      String first = values.get("Image 0 : " + key);
      for (int i=1; i<getImageCount(); i++) {
        if (!first.equals(values.get("Image " + i + " : " + key))) {
          equal = false;
          break;
        }
      }
      if (equal) {
        addGlobalMeta(key, first);
      }
      else {
        for (int i=0; i<getImageCount(); i++) {
          String k = "Image " + i + " : " + key;
          addGlobalMeta(k, values.get(k));
        }
      }
    }

    if (tiffs.size() != getImageCount()) {
      ms0.imageCount = tiffs.size();
    }

    usedFiles = new Vector<String>();

    if (tiffPath != null) {
      usedFiles.add(isOIB ? id : oifName);
      if (!isOIB) {
        Location dir = new Location(tiffPath);
        if (!mappedOIF && !dir.exists()) {
          throw new FormatException(
            "Required directory " + tiffPath + " was not found.");
        }
        String[] list = mappedOIF ?
          Location.getIdMap().keySet().toArray(new String[0]) : dir.list(true);
        for (int i=0; i<list.length; i++) {
          if (mappedOIF) usedFiles.add(list[i]);
          else {
            String p = new Location(tiffPath, list[i]).getAbsolutePath();
            String check = p.toLowerCase();
            if (!check.endsWith(".tif") && !check.endsWith(".pty") &&
              !check.endsWith(".roi") && !check.endsWith(".lut") &&
              !check.endsWith(".bmp"))
            {
              continue;
            }
            usedFiles.add(p);
          }
        }
      }
    }

    LOGGER.info("Populating metadata");

    // calculate axis sizes

    int realChannels = 0;
    for (int i=0; i<NUM_DIMENSIONS; i++) {
      int ss = Integer.parseInt(size[i]);
      if (pixelSize[i] == null) pixelSize[i] = 1.0;
      if (code[i].equals("X")) ms0.sizeX = ss;
      else if (code[i].equals("Y") && ss > 1) ms0.sizeY = ss;
      else if (code[i].equals("Z")) {
        if (getSizeY() == 0) {
          ms0.sizeY = ss;
        }
        else {
          ms0.sizeZ = ss;
          // Z size stored in nm
          pixelSizeZ =
            Math.abs((pixelSize[i].doubleValue() / (getSizeZ() - 1)) / 1000);
        }
      }
      else if (code[i].equals("T")) {
        if (getSizeY() == 0) {
          ms0.sizeY = ss;
        }
        else {
          ms0.sizeT = ss;
          pixelSizeT =
            Math.abs((pixelSize[i].doubleValue() / (getSizeT() - 1)) / 1000);
        }
      }
      else if (ss > 0) {
        if (getSizeC() == 0) ms0.sizeC = ss;
        else ms0.sizeC *= ss;
        if (code[i].equals("C")) realChannels = ss;
      }
    }

    if (getSizeZ() == 0) ms0.sizeZ = 1;
    if (getSizeC() == 0) ms0.sizeC = 1;
    if (getSizeT() == 0) ms0.sizeT = 1;

    if (getImageCount() == getSizeC() && getSizeY() == 1) {
      ms0.imageCount *= getSizeZ() * getSizeT();
    }
    else if (getImageCount() == getSizeC()) {
      ms0.sizeZ = 1;
      ms0.sizeT = 1;
    }

    if (getSizeZ() * getSizeT() * getSizeC() != getImageCount()) {
      int diff = (getSizeZ() * getSizeC() * getSizeT()) - getImageCount();
      if (diff == previewNames.size() || diff < 0) {
        diff /= getSizeC();
        if (getSizeT() > 1 && getSizeZ() == 1) ms0.sizeT -= diff;
        else if (getSizeZ() > 1 && getSizeT() == 1) ms0.sizeZ -= diff;
      }
      else ms0.imageCount += diff;
    }

    if (getSizeC() > 1 && getSizeZ() == 1 && getSizeT() == 1) {
      if (getDimensionOrder().indexOf("C") == -1) ms0.dimensionOrder += "C";
    }

    if (getDimensionOrder().indexOf("Z") == -1) ms0.dimensionOrder += "Z";
    if (getDimensionOrder().indexOf("C") == -1) ms0.dimensionOrder += "C";
    if (getDimensionOrder().indexOf("T") == -1) ms0.dimensionOrder += "T";

    ms0.pixelType =
      FormatTools.pixelTypeFromBytes(imageDepth, false, false);

    // set up thumbnail file mapping

    try {
      RandomAccessInputStream thumb = getFile(thumbId);
      byte[] b = new byte[(int) thumb.length()];
      thumb.read(b);
      thumb.close();
      Location.mapFile("thumbnail.bmp", new ByteArrayHandle(b));
      thumbReader.setId("thumbnail.bmp");
      for (int i=0; i<getSeriesCount(); i++) {
        core.get(i).thumbSizeX = thumbReader.getSizeX();
        core.get(i).thumbSizeY = thumbReader.getSizeY();
      }
      thumbReader.close();
      Location.mapFile("thumbnail.bmp", null);
    }
    catch (IOException e) {
      LOGGER.debug("Could not read thumbnail", e);
    }
    catch (FormatException e) {
      LOGGER.debug("Could not read thumbnail", e);
    }

    // initialize lookup table

    lut = new short[getSizeC()][3][65536];
    byte[] buffer = new byte[65536 * 4];
    int count = (int) Math.min(getSizeC(), lutNames.size());
    for (int c=0; c<count; c++) {
      Exception exc = null;
      try {
        RandomAccessInputStream stream = getFile(lutNames.get(c));
        stream.seek(stream.length() - 65536 * 4);
        stream.read(buffer);
        stream.close();
        for (int q=0; q<buffer.length; q+=4) {
          lut[c][0][q / 4] = (short) ((buffer[q + 2] & 0xff) * 257);
          lut[c][1][q / 4] = (short) ((buffer[q + 1] & 0xff) * 257);
          lut[c][2][q / 4] = (short) ((buffer[q] & 0xff) * 257);
        }
      }
      catch (IOException e) { exc = e; }
      catch (FormatException e) { exc = e; }
      if (exc != null) {
        LOGGER.debug("Could not read LUT", exc);
        lut = null;
        break;
      }
    }

    for (int i=0; i<getSeriesCount(); i++) {
      CoreMetadata ms = core.get(i);
      ms.rgb = false;
      ms.littleEndian = true;
      ms.interleaved = false;
      ms.metadataComplete = true;
      ms.indexed = lut != null;
      ms.falseColor = true;

      int nFiles = i == 0 ? tiffs.size() : previewNames.size();
      for (int file=0; file<nFiles; file++) {
        RandomAccessInputStream plane =
          getFile(i == 0 ? tiffs.get(file) : previewNames.get(file));
        if (plane == null) {
          ifds.add(null);
          continue;
        }
        try {
          TiffParser tp = new TiffParser(plane);
          IFDList ifd = tp.getIFDs();
          ifds.add(ifd);
        }
        finally {
          plane.close();
        }
      }
    }

    // populate MetadataStore

    MetadataStore store = makeFilterMetadata();

    MetadataTools.populatePixels(store, this, true);

    if (creationDate != null) {
      creationDate = creationDate.replaceAll("'", "");
      creationDate = DateTools.formatDate(creationDate, DATE_FORMAT);
    }

    for (int i=0; i<getSeriesCount(); i++) {
      // populate Image data
      store.setImageName("Series " + (i + 1), i);
      if (creationDate != null) store.setImageAcquisitionDate(
          new Timestamp(creationDate), i);
    }

    if (getMetadataOptions().getMetadataLevel() != MetadataLevel.MINIMUM) {
      populateMetadataStore(store, path);
    }
  }

  private void populateMetadataStore(MetadataStore store, String path)
    throws FormatException, IOException
  {
    String instrumentID = MetadataTools.createLSID("Instrument", 0);
    store.setInstrumentID(instrumentID, 0);

    for (int i=0; i<getSeriesCount(); i++) {
      // link Instrument and Image
      store.setImageInstrumentRef(instrumentID, i);

      // populate Dimensions data

      if (pixelSizeX != null) {
        Double sizeX = new Double(pixelSizeX);
        Length size = FormatTools.getPhysicalSizeX(sizeX);
        if (size != null) {
          store.setPixelsPhysicalSizeX(size, i);
        }
      }
      if (pixelSizeY != null) {
        Double sizeY = new Double(pixelSizeY);
        Length size = FormatTools.getPhysicalSizeY(sizeY);
        if (size != null) {
          store.setPixelsPhysicalSizeY(size, i);
        }
      }
      if (pixelSizeZ == Double.NEGATIVE_INFINITY ||
        pixelSizeZ == Double.POSITIVE_INFINITY || getSizeZ() == 1)
      {
        pixelSizeZ = 1d;
      }
      if (pixelSizeT == Double.NEGATIVE_INFINITY ||
        pixelSizeT == Double.POSITIVE_INFINITY || getSizeT() == 1)
      {
        pixelSizeT = 1d;
      }

      Length sizeZ = FormatTools.getPhysicalSizeZ(pixelSizeZ);
      if (sizeZ != null) {
        store.setPixelsPhysicalSizeZ(sizeZ, i);
      }
      store.setPixelsTimeIncrement(new Time(pixelSizeT, UNITS.S), i);

      for (int p=0; p<core.get(i).imageCount; p++) {
        store.setPlaneDeltaT(new Time(pixelSizeT * p, UNITS.S), i, p);
      }

      // populate LogicalChannel data

      for (int c=0; c<core.get(i).sizeC; c++) {
        if (c < illuminations.size()) {
          store.setChannelIlluminationType(
            getIlluminationType(illuminations.get(c)), i, c);
        }
      }
    }

    int channelIndex = 0;
    for (ChannelData channel : channels) {
      if (!channel.active) continue;
      if (channelIndex >= getEffectiveSizeC()) break;

      // populate Detector data
      String detectorID = MetadataTools.createLSID("Detector", 0, channelIndex);
      store.setDetectorID(detectorID, 0, channelIndex);
      store.setDetectorSettingsID(detectorID, 0, channelIndex);

      store.setDetectorGain(channel.gain, 0, channelIndex);
      ElectricPotential theVoltage = FormatTools.createElectricPotential(channel.voltage, UNITS.V);
      if (theVoltage != null) {
        store.setDetectorVoltage(
              theVoltage, 0, channelIndex);
      }
      store.setDetectorType(getDetectorType("PMT"), 0, channelIndex);

      // populate LogicalChannel data

      store.setChannelName(channel.name, 0, channelIndex);
      String lightSourceID =
        MetadataTools.createLSID("LightSource", 0, channelIndex);
      store.setChannelLightSourceSettingsID(lightSourceID, 0, channelIndex);

      Length wavelength = FormatTools.getWavelength(channel.exWave);
      Length emission = FormatTools.getEmissionWavelength(channel.emWave);
      Length excitation = FormatTools.getExcitationWavelength(channel.exWave);

      if (emission != null) {
        store.setChannelEmissionWavelength(emission, 0, channelIndex);
      }
      if (excitation != null) {
        store.setChannelExcitationWavelength(excitation, 0, channelIndex);
      }
      if (wavelength != null) {
        store.setChannelLightSourceSettingsWavelength(
          wavelength, 0, channelIndex);
      }

      // populate Filter data
      if (channel.barrierFilter != null) {
        String filterID = MetadataTools.createLSID("Filter", 0, channelIndex);
        store.setFilterID(filterID, 0, channelIndex);
        store.setFilterModel(channel.barrierFilter, 0, channelIndex);

        if (channel.barrierFilter.indexOf("-") != -1) {
          String[] emValues = channel.barrierFilter.split("-");
          for (int i=0; i<emValues.length; i++) {
            emValues[i] = emValues[i].replaceAll("\\D", "");
          }
          try {
            Double cutIn = new Double(emValues[0]);
            Double cutOut = new Double(emValues[1]);

            Length in = FormatTools.getCutIn(cutIn);
            Length out = FormatTools.getCutOut(cutOut);

            if (in != null) {
              store.setTransmittanceRangeCutIn(in, 0, channelIndex);
            }
            if (out != null) {
              store.setTransmittanceRangeCutOut(out, 0, channelIndex);
            }
          }
          catch (NumberFormatException e) { }
        }
        store.setLightPathEmissionFilterRef(filterID, 0, channelIndex, 0);
      }

      // populate FilterSet data
      int emIndex = channelIndex * 2;
      int exIndex = channelIndex * 2 + 1;
      String emFilter = MetadataTools.createLSID("Dichroic", 0, emIndex);
      String exFilter = MetadataTools.createLSID("Dichroic", 0, exIndex);

      // populate Dichroic data
      store.setDichroicID(emFilter, 0, emIndex);
      store.setDichroicModel(channel.emissionFilter, 0, emIndex);

      store.setDichroicID(exFilter, 0, exIndex);
      store.setDichroicModel(channel.excitationFilter, 0, exIndex);

      store.setLightPathDichroicRef(exFilter, 0, channelIndex);

      // populate Laser data
      store.setLaserID(lightSourceID, 0, channelIndex);
      store.setLaserLaserMedium(getLaserMedium(channel.dyeName),
        0, channelIndex);
      if (channelIndex < wavelengths.size()) {
          Length wave =
          FormatTools.getWavelength(wavelengths.get(channelIndex));
        if (wave != null) {
          store.setLaserWavelength(wave, 0, channelIndex);
        }
      }
      store.setLaserType(getLaserType("Other"), 0, channelIndex);

      channelIndex++;
    }

    // populate Objective data

    if (lensNA != null) store.setObjectiveLensNA(new Double(lensNA), 0, 0);
    store.setObjectiveModel(objectiveName, 0, 0);
    if (magnification != null) {
      Double mag = Double.parseDouble(magnification);
      store.setObjectiveNominalMagnification(mag, 0, 0);
    }
    if (workingDistance != null) {
      store.setObjectiveWorkingDistance(new Length(new Double(workingDistance), UNITS.MICROM), 0, 0);
    }
    store.setObjectiveCorrection(getCorrection("Other"), 0, 0);
    store.setObjectiveImmersion(getImmersion("Other"), 0, 0);

    // link Objective to Image using ObjectiveSettings
    String objectiveID = MetadataTools.createLSID("Objective", 0, 0);
    store.setObjectiveID(objectiveID, 0, 0);
    store.setObjectiveSettingsID(objectiveID, 0);

    if (getMetadataOptions().getMetadataLevel() != MetadataLevel.NO_OVERLAYS) {
      int nextROI = -1;

      // populate ROI data - there is one ROI file per plane
      for (int i=0; i<roiFilenames.size(); i++) {
        if (i >= getImageCount()) break;
        String filename = roiFilenames.get(new Integer(i));
        filename = sanitizeFile(filename, path);
        nextROI = parseROIFile(filename, store, nextROI, i);
      }
    }

    // Populate metadata for the planes
    for (int i=0; i<planes.size(); i++) {
      PlaneData plane = planes.get(i);
      if (plane.deltaT != null) {
        store.setPlaneDeltaT(new Time(plane.deltaT, UNITS.S), 0, i);
      }
      store.setPlanePositionX(plane.positionX, 0, i);
      store.setPlanePositionY(plane.positionY, 0, i);
      store.setPlanePositionZ(plane.positionZ, 0, i);
    }
  }

  private int parseROIFile(String filename, MetadataStore store, int nextROI,
    int plane) throws FormatException, IOException
  {
    int[] coordinates = getZCTCoords(plane);
    IniList roiFile = null;
    try {
      roiFile = getIniFile(filename);
    }
    catch (FormatException e) {
      LOGGER.debug("Could not parse ROI file {}", filename, e);
      return nextROI;
    }
    catch (IOException e) {
      LOGGER.debug("Could not parse ROI file {}", filename, e);
      return nextROI;
    }

    boolean validROI = false;
    int shape = -1;
    int shapeType = -1;

    String[] xc = null, yc = null;
    int divide = 0;
    int fontSize = 0, lineWidth = 0, angle = 0;
    String fontName = null, name = null;

    for (IniTable table : roiFile) {
      String tableName = table.get(IniTable.HEADER_KEY);
      if (tableName.equals("ROIBase FileInformation")) {
        try {
          String roiName = table.get("Name").replaceAll("\"", "");
          validROI = Integer.parseInt(roiName) > 1;
        }
        catch (NumberFormatException e) { validROI = false; }
        if (!validROI) continue;
      }
      else if (tableName.equals("ROIBase Body")) {
        shapeType = Integer.parseInt(table.get("SHAPE"));
        divide = Integer.parseInt(table.get("DIVIDE"));
        String[] fontAttributes = table.get("FONT").split(",");
        fontName = fontAttributes[0];
        fontSize = Integer.parseInt(fontAttributes[1]);

        Length font = FormatTools.getFontSize(fontSize);

        lineWidth = Integer.parseInt(table.get("LINEWIDTH"));
        name = table.get("NAME");
        angle = Integer.parseInt(table.get("ANGLE"));
        xc = table.get("X").split(",");
        yc = table.get("Y").split(",");

        int x = Integer.parseInt(xc[0]);
        int width = xc.length > 1 ? Integer.parseInt(xc[1]) - x : 0;
        int y = Integer.parseInt(yc[0]);
        int height = yc.length > 1 ? Integer.parseInt(yc[1]) - y : 0;

        if (width + x <= getSizeX() && height + y <= getSizeY()) {
          shape++;

          Integer zIndex = new Integer(coordinates[0]);
          Integer tIndex = new Integer(coordinates[2]);

          if (shape == 0) {
            nextROI++;

            if (shapeType == POINT || shapeType == GRID ||
              shapeType == RECTANGLE || shapeType == LINE ||
              shapeType == CIRCLE || shapeType == ELLIPSE ||
              shapeType == POLYGON || shapeType == FREE_SHAPE ||
              shapeType == POLYLINE || shapeType == FREE_LINE)
            {
              String roiID = MetadataTools.createLSID("ROI", nextROI);
              store.setROIID(roiID, nextROI);
              store.setImageROIRef(roiID, 0, nextROI);
            }
          }

          String shapeID = MetadataTools.createLSID("Shape", nextROI, shape);

          if (shapeType == POINT) {
            store.setPointID(shapeID, nextROI, shape);
            store.setPointTheZ(new NonNegativeInteger(zIndex), nextROI, shape);
            store.setPointTheT(new NonNegativeInteger(tIndex), nextROI, shape);
            if (font != null) {
              store.setPointFontSize(font, nextROI, shape);
            }
            Length l = new Length(new Double(lineWidth), UNITS.PIXEL);
            store.setPointStrokeWidth(l, nextROI, shape);

            store.setPointX(new Double(xc[0]), nextROI, shape);
            store.setPointY(new Double(yc[0]), nextROI, shape);
          }
          else if (shapeType == GRID || shapeType == RECTANGLE) {
            if (shapeType == RECTANGLE) divide = 1;
            width /= divide;
            height /= divide;
            for (int row=0; row<divide; row++) {
              for (int col=0; col<divide; col++) {
                double realX = x + col * width;
                double realY = y + row * height;

                shapeID = MetadataTools.createLSID("Shape", nextROI, shape);
                store.setRectangleID(shapeID, nextROI, shape);
                store.setRectangleX(realX, nextROI, shape);
                store.setRectangleY(realY, nextROI, shape);
                store.setRectangleWidth(new Double(width), nextROI, shape);
                store.setRectangleHeight(new Double(height), nextROI, shape);

                store.setRectangleTheZ(
                  new NonNegativeInteger(zIndex), nextROI, shape);
                store.setRectangleTheT(
                  new NonNegativeInteger(tIndex), nextROI, shape);
                if (font != null) {
                  store.setRectangleFontSize(font, nextROI, shape);
                }
                Length l = new Length(new Double(lineWidth), UNITS.PIXEL);
                store.setRectangleStrokeWidth(l, nextROI, shape);

                double centerX = realX + (width / 2);
                double centerY = realY + (height / 2);

                store.setRectangleTransform(
                  getRotationTransform(angle), nextROI, shape);

                if (row < divide - 1 || col < divide - 1) shape++;
              }
            }
          }
          else if (shapeType == LINE) {
            store.setLineID(shapeID, nextROI, shape);
            store.setLineX1(new Double(x), nextROI, shape);
            store.setLineY1(new Double(y), nextROI, shape);
            store.setLineX2(new Double(x + width), nextROI, shape);
            store.setLineY2(new Double(y + height), nextROI, shape);

            store.setLineTheZ(new NonNegativeInteger(zIndex), nextROI, shape);
            store.setLineTheT(new NonNegativeInteger(tIndex), nextROI, shape);
            if (font != null) {
              store.setLineFontSize(font, nextROI, shape);
            }
            Length l = new Length(new Double(lineWidth), UNITS.PIXEL);
            store.setLineStrokeWidth(l, nextROI, shape);

            int centerX = x + (width / 2);
            int centerY = y + (height / 2);

            store.setLineTransform(getRotationTransform(angle), nextROI, shape);
          }
          else if (shapeType == CIRCLE || shapeType == ELLIPSE) {
            double rx = width / 2;
            double ry = shapeType == CIRCLE ? rx : height / 2;
            store.setEllipseID(shapeID, nextROI, shape);
            store.setEllipseX(x + rx, nextROI, shape);
            store.setEllipseY(y + ry, nextROI, shape);
            store.setEllipseRadiusX(rx, nextROI, shape);
            store.setEllipseRadiusY(ry, nextROI, shape);

            store.setEllipseTheZ(
                new NonNegativeInteger(zIndex), nextROI, shape);
            store.setEllipseTheT(
                new NonNegativeInteger(tIndex), nextROI, shape);
            if (font != null) {
              store.setEllipseFontSize(font, nextROI, shape);
            }
            Length l = new Length(new Double(lineWidth), UNITS.PIXEL);
            store.setEllipseStrokeWidth(l, nextROI, shape);
            store.setEllipseTransform(
              getRotationTransform(angle), nextROI, shape);
          }
          else if (shapeType == POLYGON || shapeType == FREE_SHAPE ||
            shapeType == POLYLINE || shapeType == FREE_LINE)
          {
            StringBuffer points = new StringBuffer();
            for (int point=0; point<xc.length; point++) {
              points.append(xc[point]);
              points.append(",");
              points.append(yc[point]);
              if (point < xc.length - 1) points.append(" ");
            }
            if (shapeType == POLYLINE || shapeType == FREE_LINE) {
              store.setPolylineID(shapeID, nextROI, shape);
              store.setPolylinePoints(points.toString(), nextROI, shape);
              store.setPolylineTransform(
                getRotationTransform(angle), nextROI, shape);
              store.setPolylineTheZ(
                  new NonNegativeInteger(zIndex), nextROI, shape);
              store.setPolylineTheT(
                  new NonNegativeInteger(tIndex), nextROI, shape);
              if (font != null) {
                store.setPolylineFontSize(font, nextROI, shape);
              }
              Length l = new Length(new Double(lineWidth), UNITS.PIXEL);
              store.setPolylineStrokeWidth(l, nextROI, shape);
            }
            else {
              store.setPolygonID(shapeID, nextROI, shape);
              store.setPolygonPoints(points.toString(), nextROI, shape);
              store.setPolygonTransform(
                getRotationTransform(angle), nextROI, shape);
              store.setPolygonTheZ(
                  new NonNegativeInteger(zIndex), nextROI, shape);
              store.setPolygonTheT(
                  new NonNegativeInteger(tIndex), nextROI, shape);
              if (font != null) {
                store.setPolygonFontSize(font, nextROI, shape);
              }
              Length l = new Length(new Double(lineWidth), UNITS.PIXEL);
              store.setPolygonStrokeWidth(l, nextROI, shape);
            }
          }
          else {
            if (shape == 0) nextROI--;
            shape--;
          }
        }
      }
    }

    return nextROI;
  }

  private void addPtyFiles() throws FormatException {
    if (ptyStart != null && ptyEnd != null) {
      // FV1000 version 2 gives the first .pty file, the last .pty and
      // the file name pattern.  Version 1 lists each .pty file individually.

      // pattern is typically 's_C%03dT%03d.pty'

      // build list of block indexes

      if (ptyPattern == null) {
        String dir =
          ptyStart.substring(0, ptyStart.indexOf(File.separator) + 1);
        ptyPattern = dir + "s_C%03dT%03d.pty";
      }

      String[] prefixes = ptyPattern.split("%03d");

      // get first and last numbers for each block
      int[] first = scanFormat(ptyPattern, ptyStart);
      int[] last = scanFormat(ptyPattern, ptyEnd);
      int[] lengths = new int[prefixes.length - 1];
      int totalFiles = 1;
      for (int i=0; i<first.length; i++) {
        lengths[i] = last[i] - first[i] + 1;
        totalFiles *= lengths[i];
      }

      // add each .pty file

      for (int file=0; file<totalFiles; file++) {
        int[] pos = FormatTools.rasterToPosition(lengths, file);
        StringBuffer pty = new StringBuffer();
        for (int block=0; block<prefixes.length; block++) {
          pty.append(prefixes[block]);

          if (block < pos.length) {
            String num = String.valueOf(pos[block] + 1);
            for (int q=0; q<3 - num.length(); q++) {
              pty.append("0");
            }
            pty.append(num);
          }
        }
        filenames.put(new Integer(file), pty.toString());
      }
    }
  }

  // -- Helper methods --

  private String findOIFFile(String baseFile) throws FormatException {
    Location current = new Location(baseFile).getAbsoluteFile();
    String parent = current.getParent();
    Location tmp = new Location(parent).getParentFile();
    parent = tmp.getAbsolutePath();

    baseFile = current.getName();
    if (baseFile == null || baseFile.indexOf("_") == -1) return null;
    baseFile = baseFile.substring(0, baseFile.lastIndexOf("_"));
    if (checkSuffix(current.getName(), new String[] {"roi", "lut"})) {
      if (!new Location(tmp, baseFile + ".oif").exists() &&
        !new Location(tmp, baseFile + ".OIF").exists() &&
        baseFile.indexOf("_") >= 0)
      {
        // some metadata files have an extra underscore
        baseFile = baseFile.substring(0, baseFile.lastIndexOf("_"));
      }
    }
    baseFile += ".oif";
    tmp = new Location(tmp, baseFile);
    String oifFile = tmp.getAbsolutePath();

    if (!tmp.exists()) {
      oifFile = oifFile.substring(0, oifFile.lastIndexOf(".")) + ".OIF";
      tmp = new Location(oifFile);
      if (!tmp.exists()) {
        baseFile = current.getParent();
        baseFile = baseFile.substring(0, baseFile.lastIndexOf("."));
        baseFile = baseFile.substring(0, baseFile.lastIndexOf("."));
        tmp = new Location(baseFile + ".oif");
        oifFile = tmp.getAbsolutePath();

        if (!tmp.exists()) {
          tmp = new Location(tmp.getParent(), tmp.getName().toUpperCase());
          oifFile = tmp.getAbsolutePath();

          if (!tmp.exists()) {
            // check in parent directory
             if (parent.endsWith(File.separator)) {
              parent = parent.substring(0, parent.length() - 1);
            }
            String dir = parent.substring(parent.lastIndexOf(File.separator));
            dir = dir.substring(0, dir.lastIndexOf("."));
            tmp = new Location(parent);
            oifFile = new Location(tmp, dir).getAbsolutePath();
            if (!new Location(oifFile).exists()) {
              throw new FormatException("OIF file not found");
            }
          }
        }
      }
    }
    return oifFile;
  }

  private String mapOIBFiles() throws FormatException, IOException {
    String oifName = null;
    String infoFile = null;
    Vector<String> list = poi.getDocumentList();
    for (String name : list) {
      if (name.endsWith("OibInfo.txt")) {
        infoFile = name;
        break;
      }
    }
    if (infoFile == null) {
      throw new FormatException("OibInfo.txt not found in " + currentId);
    }
    RandomAccessInputStream ras = poi.getDocumentStream(infoFile);

    oibMapping = new Hashtable<String, String>();

    // set up file name mappings

    String s = DataTools.stripString(ras.readString((int) ras.length()));
    ras.close();
    String[] lines = s.split("\n");

    // sort the lines to ensure that the
    // directory key is before the file names
    Arrays.sort(lines);

    String directoryKey = null, directoryValue = null, key = null, value = null;
    for (String line : lines) {
      line = line.trim();
      if (line.indexOf("=") != -1) {
        key = line.substring(0, line.indexOf("="));
        value = line.substring(line.indexOf("=") + 1);

        if (directoryKey != null && directoryValue != null) {
          value = value.replaceAll(directoryKey, directoryValue);
        }

        value = removeGST(value);

        if (key.startsWith("Stream")) {
          value = sanitizeFile(value, "");
          if (checkSuffix(value, OIF_SUFFIX)) oifName = value;
          if (directoryKey != null && value.startsWith(directoryValue)) {
            oibMapping.put(value, "Root Entry" + File.separator +
              directoryKey + File.separator + key);
          }
          else {
            oibMapping.put(value, "Root Entry" + File.separator + key);
          }
        }
        else if (key.startsWith("Storage")) {
          directoryKey = key;
          directoryValue = value;
        }
      }
    }
    s = null;
    return oifName;
  }

  private String sanitizeValue(String value) {
    String f = value.replaceAll("\"", "");
    f = f.replace('\\', File.separatorChar);
    f = f.replace('/', File.separatorChar);
    while (f.indexOf("GST") != -1) {
      f = removeGST(f);
    }
    return f;
  }

  private String sanitizeFile(String file, String path) {
    String f = sanitizeValue(file);
    if (path.equals("")) return f;
    return path + File.separator + f;
  }

  private String removeGST(String s) {
    if (s.indexOf("GST") != -1) {
      String first = s.substring(0, s.indexOf("GST"));
      int ndx = s.indexOf(File.separator) < s.indexOf("GST") ?
        s.length() : s.indexOf(File.separator);
      String last = s.substring(s.lastIndexOf("=", ndx) + 1);
      return first + last;
    }
    return s;
  }

  private void initPOIService() throws FormatException, IOException {
    try {
      ServiceFactory factory = new ServiceFactory();
      poi = factory.getInstance(POIService.class);
    }
    catch (DependencyException de) {
      throw new FormatException("POI library not found", de);
    }

    poi.initialize(Location.getMappedId(getCurrentFile()));
  }

  private RandomAccessInputStream getFile(String name)
    throws FormatException, IOException
  {
    if (isOIB) {
      if (poi == null) {
        initPOIService();
      }

      name = name.replace('\\', File.separatorChar);
      name = name.replace('/', File.separatorChar);
      String realName = oibMapping.get(name);
      if (realName == null) {
        throw new FormatException("File " + name + " not found.");
      }
      return poi.getDocumentStream(realName);
    }
    return new RandomAccessInputStream(name, 16);
  }

  private RandomAccessInputStream getPlane(int seriesIndex, int planeIndex) {
    int file = planeIndex;
    if (seriesIndex == 0) {
      file = planeIndex / (getImageCount() / tiffs.size());
    }
    else file = planeIndex / (getImageCount() / previewNames.size());

    String filename =
      seriesIndex == 0 ? tiffs.get(file) : previewNames.get(file);
    RandomAccessInputStream plane = null;
    try {
      plane = getFile(filename);
    }
    catch (FormatException e) { }
    catch (IOException e) { }
    return plane;
  }

  private boolean isPreviewName(String name) {
    // "-R" in the file name indicates that this is a preview image
    int index = name.indexOf("-R");
    return index == name.length() - 9;
  }

  private String replaceExtension(String name, String oldExt, String newExt) {
    if (!name.endsWith("." + oldExt)) {
      return name;
    }
    return name.substring(0, name.length() - oldExt.length()) + newExt;
  }

  /* Return the numbers in the given string matching %..d style patterns */
  private static int[] scanFormat(String pattern, String string)
    throws FormatException
  {
    Vector<Integer> percentOffsets = new Vector<Integer>();
    int offset = -1;
    for (;;) {
      offset = pattern.indexOf('%', offset + 1);
      if (offset < 0 || offset + 1 >= pattern.length()) {
        break;
      }
      if (pattern.charAt(offset + 1) != '0') {
        continue;
      }
      percentOffsets.add(new Integer(offset));
    }

    int[] result = new int[percentOffsets.size()];
    int patternOffset = 0;
    offset = 0;
    for (int i=0; i<result.length; i++) {
      int percent = percentOffsets.get(i).intValue();
      if (!string.regionMatches(offset, pattern, patternOffset,
        percent - patternOffset))
      {
        throw new FormatException("String '" + string +
          "' does not match format '" + pattern + "'");
      }

      offset += percent - patternOffset;
      patternOffset = percent;

      int endOffset = offset;
      while (endOffset < string.length() &&
        Character.isDigit(string.charAt(endOffset)))
      {
        endOffset++;
      }
      result[i] = Integer.parseInt(string.substring(offset, endOffset));
      offset = endOffset;

      while (++patternOffset < pattern.length() &&
        pattern.charAt(patternOffset - 1) != 'd')
      {
        ; /* do nothing */
      }
    }

    int remaining = pattern.length() - patternOffset;

    if (string.length() - offset != remaining ||
      !string.regionMatches(offset, pattern, patternOffset, remaining))
    {
      throw new FormatException("String '" + string +
        "' does not match format '" + pattern + "'");
    }

    return result;
  }

  private IniList getIniFile(String filename)
    throws FormatException, IOException
  {
    LOGGER.debug("getIniFile procession: {}", filename);
    RandomAccessInputStream stream = getFile(filename);
    String data = stream.readString((int) stream.length());
    if (!data.startsWith("[")) {
      data = data.substring(data.indexOf("["), data.length());
    }
    data = DataTools.stripString(data);
    BufferedReader reader = new BufferedReader(new StringReader(data));
    stream.close();
    IniList list = parser.parseINI(reader);

    // most of the values will be wrapped in double quotes
    for (IniTable table : list) {
      LOGGER.debug("");
      LOGGER.debug("[" + table.get(IniTable.HEADER_KEY) + "]");
      String[] keys = table.keySet().toArray(new String[table.size()]);
      for (String key : keys) {
        String value = sanitizeValue(table.get(key));
        LOGGER.debug(key + " = " + value);
        table.put(key, value);
      }
    }
    reader.close();
    return list;
  }

  // -- Helper classes --

  class ChannelData {
    public boolean active;
    public Double gain;
    public Double voltage;
    public String name;
    public String emissionFilter;
    public String excitationFilter;
    public Double emWave;
    public Double exWave;
    public String dyeName;
    public String barrierFilter;
  }

  class PlaneData {
    public Double deltaT;
    public Length positionX;
    public Length positionY;
    public Length positionZ;
  }

}
<|MERGE_RESOLUTION|>--- conflicted
+++ resolved
@@ -675,11 +675,7 @@
         if (isOIB) {
           file = tiffPath + File.separator + file;
         }
-<<<<<<< HEAD
-        else file = new Location(tiffPath, file).getAbsolutePath();
-=======
         file = replaceExtension(file, "pty", "tif");
->>>>>>> b78f8fa9
         tiffs.add(ii, file);
       }
 
